#!/usr/bin/env python3
# -*- coding: utf-8 -*-
"""
Visualisation Regional Flex Optimizer
   • Dispatch, stockage, DR, etc.
   • Imports / exports / net flow agrégés par région
"""

import argparse
from pathlib import Path
import pickle
import yaml

import pandas as pd
import matplotlib.pyplot as plt
from matplotlib.animation import FuncAnimation, PillowWriter
import yaml

# --------------------------------------------------------------------------- #
# PALETTE
# --------------------------------------------------------------------------- #
DEFAULT_PALETTE = {
    # production
    "hydro": "#0072B2",        # blue
    "nuclear": "#E69F00",      # orange
    "biofuel": "#009E73",      # green
    "thermal_gas": "#56B4E9",  # light blue
    "thermal_fuel": "#D55E00", # reddish orange
    # flexibility
    "slack_pos": "#999999",
    "slack_neg": "#CC79A7",
    "demand_response": "#F0E442",
    "curtail": "#999999",
    # storage
    "storage_charge": "#CC79A7",
    "storage_discharge": "#0072B2",
    # flow aggregates
    "imports": "#56B4E9",
    "exports": "#D55E00",
    "net": "#009E73",
}

# Will be populated in main() and used throughout
PALETTE = DEFAULT_PALETTE.copy()
# --------------------------------------------------------------------------- #
# Palette utilities
# --------------------------------------------------------------------------- #
def load_palette(path: str | None) -> dict:
    """Return palette dictionary, optionally overridden by a YAML file."""
    palette = DEFAULT_PALETTE.copy()
    if path:
        try:
            with open(path, "r") as f:
                user = yaml.safe_load(f) or {}
            # allow 'palette:' key or direct mapping
            user_palette = user.get("palette", user)
            palette.update({k: str(v) for k, v in user_palette.items()})
        except Exception as exc:
            print(f"Warning: failed to load palette file {path}: {exc}")
    return palette
# Order matters for stacked plots - lowest variable cost first, then most expensive
# Put biofuel before thermal to match merit order
DISPATCH_TECHS = ["hydro", "nuclear", "biofuel", "thermal_gas", "thermal_fuel"]
STORAGE_TECHS  = ["batteries", "STEP"]

# Approximate emission factors in gCO2 per kWh
EMISSION_FACTORS = {
    "hydro": 6,
    "nuclear": 12,
    "biofuel": 230,
    "thermal_gas": 400,
    "thermal_fuel": 750,
}

# --------------------------------------------------------------------------- #
# HELPERS
# --------------------------------------------------------------------------- #
def build_df(res: dict, prefix: str) -> pd.DataFrame:
    """Assemble un DataFrame (colonnes = variables) à partir du dict res."""
    data = {
        k[len(prefix):]: pd.Series(v)
        for k, v in res["variables"].items() if k.startswith(prefix)
    }
    return pd.DataFrame(data)


def dt_index(n: int) -> pd.DatetimeIndex:
    """Index demi-horaire démarrant le 01/01/2022-00:00."""
    return pd.date_range("2022-01-01", periods=n, freq="30min")


def format_title(label: str, region: str) -> str:
    """Return unified title with descriptor and region."""
    return f"{label} – {region}"


def plot_df(
    df: pd.DataFrame,
    title: str,
    ylabel: str,
    path: Path,
    colors=None,
    stacked: bool = True,
    area: bool = True,
    ylim=None,
):
    """Wrapper générique autour de pandas.plot."""
    if df.empty:
        return

    df_plot = df.copy()
    if area or stacked:               # pour les graphiques empilés
        df_plot = df_plot.clip(lower=0)

    ax = (
        df_plot.plot.area(color=colors, linewidth=0.2)
        if area
        else df_plot.plot(color=colors, stacked=stacked, linewidth=0.7)
    )
    ax.set_title(title)
    ax.set_ylabel(ylabel)
    if ylim:
        ax.set_ylim(*ylim)
    ax.figure.tight_layout()
    ax.figure.savefig(path, dpi=180)
    plt.close(ax.figure)


def aggregate_import_export(res: dict, region: str, idx: pd.DatetimeIndex):
    """
    Retourne trois Series indexées par le temps :
        • imports  = Σ flow_out_<OTHER>_<REGION>
        • exports  = Σ flow_out_<REGION>_<OTHER>
        • net      = imports - exports
    """
    imports = pd.Series(0.0, index=idx)
    exports = pd.Series(0.0, index=idx)

    prefix = "flow_out_"
    suffix = f"_{region}"

    for var, values in res["variables"].items():
        if not var.startswith(prefix):
            continue

        # --- EXPORTS : la clé commence par    flow_out_<REGION>_
        if var.startswith(f"{prefix}{region}_"):
            s = pd.Series(values).reindex(range(len(idx)), fill_value=0.0).values
            exports += s

        # --- IMPORTS : la clé se termine par _<REGION>
        elif var.endswith(suffix):
            s = pd.Series(values).reindex(range(len(idx)), fill_value=0.0).values
            imports += s

    net = imports - exports
    return (
        pd.Series(imports,  index=idx, name="imports"),
        pd.Series(exports,  index=idx, name="exports"),
        pd.Series(net,      index=idx, name="net"),
    )


def compute_cumulative_metrics(res: dict, idx: pd.DatetimeIndex, config: dict) -> pd.DataFrame:
    """Return total cost (\u20ac), emissions (tCO2) and load factors per region."""
    dt_h = 0.5
    costs = config.get("costs", {})
    reg_costs = config.get("regional_costs", {})
    capacities = config.get("regional_capacities", {})

    summary = []
    n_steps = len(idx)
    for region in res["regions"]:
        cost = 0.0
        emissions = 0.0
        lf = {}
        for tech in DISPATCH_TECHS:
            var_key = f"dispatch_{tech}_{region}"
            values = res["variables"].get(var_key, {})
            total_mw = sum(values.values())
            energy = total_mw * dt_h
            unit_cost = costs.get(tech, 0.0)
            if region in reg_costs and tech in reg_costs[region]:
                unit_cost = reg_costs[region][tech]
            cost += energy * unit_cost
            emissions += energy * EMISSION_FACTORS.get(tech, 0) / 1000.0

            cap = capacities.get(region, {}).get(tech)
            if cap:
                lf[tech] = energy / (cap * n_steps * dt_h)

        summary.append({"region": region, "cost": cost, "emissions": emissions, **{f"lf_{k}": v for k, v in lf.items()}})

    return pd.DataFrame(summary).set_index("region")


def animate_region(res: dict, idx: pd.DatetimeIndex, region: str, out_path: Path, data_dir: Path | None = None) -> None:
    """Create a GIF showing dispatch stack and net flow over time."""
    dispatch = pd.DataFrame(index=idx)
    for tech in DISPATCH_TECHS:
        key = f"dispatch_{tech}_{region}"
        dispatch[tech] = pd.Series(res["variables"].get(key, {})).reindex(range(len(idx)), fill_value=0.0).values

    imports, exports, net = aggregate_import_export(res, region, idx)

    demand = None
    if data_dir is not None:
        csv = Path(data_dir) / f"{region}.csv"
        if csv.exists():
            demand = pd.read_csv(csv, index_col=0, parse_dates=True)["demand"].reindex(idx)

    fig, (ax1, ax2) = plt.subplots(2, 1, figsize=(8, 6))

    def update(frame):
        ax1.clear(); ax2.clear()
        dispatch.iloc[:frame+1].plot.area(ax=ax1, color=[PALETTE.get(t) for t in dispatch.columns], linewidth=0.0)
        if demand is not None:
            ax1.plot(demand.index[:frame+1], demand.iloc[:frame+1], "k--", label="demand")
            ax1.legend()
        ax1.set_xlim(idx[0], idx[-1])
        ax1.set_ylim(0, max(dispatch.sum(axis=1).max(), demand.max() if demand is not None else 0)*1.1)
        ax1.set_title(f"Dispatch – {region}")

        net.iloc[:frame+1].plot(ax=ax2, color=PALETTE["net"])
        ax2.set_xlim(idx[0], idx[-1])
        ax2.set_title("Net flow")

    frames = range(0, len(idx), 4)
    anim = FuncAnimation(fig, update, frames=frames, interval=100)
    anim.save(out_path, writer=PillowWriter(fps=10))
    plt.close(fig)


# --------------------------------------------------------------------------- #
def main():
    pa = argparse.ArgumentParser(description="Plot RFO results")
    pa.add_argument("--pickle", required=True, help="pickle produit par get_results()")
    pa.add_argument("--out", default="plots", help="dossier de sortie")
    pa.add_argument("--region")
    pa.add_argument("--all-regions", action="store_true")
    pa.add_argument("--start")
    pa.add_argument("--end")
<<<<<<< HEAD
    pa.add_argument("--config", help="fichier YAML de configuration (coûts, capacités)")
    pa.add_argument("--data-dir", help="répertoire CSV pour la demande")
    pa.add_argument("--summary", action="store_true", help="produit les graphiques cumulés")
    pa.add_argument("--animate", action="store_true", help="génère une animation GIF pour la région")
=======
    pa.add_argument("--palette-file", help="YAML file overriding default colors")
>>>>>>> 360da833
    args = pa.parse_args()

    out_dir = Path(args.out)
    out_dir.mkdir(parents=True, exist_ok=True)

    # Load color palette (can be overridden by user file)
    global PALETTE
    PALETTE = load_palette(args.palette_file)

    with open(args.pickle, "rb") as f:
        res = pickle.load(f)

    cfg = {}
    if args.config:
        with open(args.config, "r") as f:
            cfg = yaml.safe_load(f)

    regions = res["regions"]
    targets = regions if args.all_regions else [args.region or regions[0]]
    
    # DIAGNOSTIC - Check if biofuel is being dispatched at all
    print("\n--- DIAGNOSTIC: Biofuel Dispatch ---")
    for region in regions:
        biofuel_key = f"dispatch_biofuel_{region}"
        if biofuel_key in res["variables"]:
            biofuel_sum = sum(res["variables"][biofuel_key])
            biofuel_max = max(res["variables"][biofuel_key]) if res["variables"][biofuel_key] else 0
            if biofuel_sum > 0:
                print(f"  {region} - Total: {biofuel_sum:.2f} MWh, Max: {biofuel_max:.2f} MW")
            else:
                print(f"  {region} - No biofuel dispatched (zero values)")
        else:
            print(f"  {region} - Biofuel variable not found in results")
    print("------------------------------\n")

    # horizon temporel
    first_var = next(iter(res["variables"].values()))
    idx = dt_index(len(first_var))

    # éventuel fenêtrage
    mask = slice(None)
    if args.start or args.end:
        start = pd.to_datetime(args.start) if args.start else idx[0]
        end   = pd.to_datetime(args.end)   if args.end   else idx[-1]
        mask  = (idx >= start) & (idx <= end)

    # ------------------------------------------------------------------- #
    for region in targets:
        print(f"→ {region}")
        reg_out = out_dir / region
        reg_out.mkdir(exist_ok=True)

        # ======================= DISPATCH =============================== #
        dispatch = pd.DataFrame(index=idx)
        for tech in DISPATCH_TECHS:
            key = f"dispatch_{tech}_{region}"
            s = pd.Series(res["variables"].get(key, {})).reindex(
                range(len(idx)), fill_value=0.0
            )
            dispatch[tech] = s.values
        # Only keep technologies that are actually dispatched with meaningful values
        # Filter out columns where the sum is very small (less than 1 MWh across all time periods)
        dispatched_cols = [col for col in dispatch.columns if dispatch[col].sum() > 1.0]
        dispatch = dispatch.loc[mask, dispatched_cols]
        
        # Make sure remaining columns are in the right order for stacking
        ordered_cols = [col for col in DISPATCH_TECHS if col in dispatched_cols]
        dispatch = dispatch[ordered_cols]
        
        # Create larger figure to improve visibility
        plt.figure(figsize=(12, 8))
        
        plot_df(
            dispatch,
            format_title("Dispatch", region),
            "MW",
            reg_out / f"dispatch_{region}.png",
            colors=[PALETTE.get(t) for t in dispatch.columns],
            area=True,
            stacked=True,
        )
        
        # Also create zoomed version to highlight small dispatches
        thermal_keys = [k for k in ["biofuel", "thermal_gas", "thermal_fuel"] if k in dispatch.columns]
        if thermal_keys:
            thermal_only = dispatch[thermal_keys]
            if thermal_only.sum().sum() > 0:  # Only create plot if there's some thermal dispatch
                plt.figure(figsize=(12, 6))
                plot_df(
                    thermal_only,
                    format_title("Thermal Dispatch Detail", region),
                    "MW",
                    reg_out / f"dispatch_thermal_detail_{region}.png",
                    colors=[PALETTE.get(t) for t in thermal_only.columns],
                    area=True,
                    stacked=True,
                )

        # ======================= STORAGE SOC ============================ #
        soc = build_df(res, "storage_soc_").set_index(idx)
        cols_soc = [c for c in soc.columns if c.endswith(f"_{region}")]
        plot_df(
            soc[cols_soc].loc[mask],
            format_title("SOC", region),
            "MWh",
            reg_out / f"soc_{region}.png",
            stacked=False,
            area=False,
        )

        # ======================= STORAGE POWER (±) ====================== #
        pow_charge = build_df(res, "storage_charge_").set_index(idx)
        pow_dis    = build_df(res, "storage_discharge_").set_index(idx)

        for tech in STORAGE_TECHS:
            col = f"{tech}_{region}"
            if col not in pow_charge.columns and col not in pow_dis.columns:
                continue
            df_pow = pd.DataFrame(index=idx)
            if col in pow_charge:
                df_pow["charge"] = pow_charge[col]
            if col in pow_dis:
                df_pow["discharge"] = pow_dis[col]
            df_pow = df_pow.loc[mask].fillna(0)

            plot_df(
                df_pow,
                format_title(f"{tech} – Puissance (±)", region),
                "MW",
                reg_out / f"{tech}_power_{region}.png",
                colors=[PALETTE["storage_charge"], PALETTE["storage_discharge"]],
                stacked=False,
                area=False,
            )

        # ======================= SLACK ================================== #
        slack_keys = [f"slack_pos_{region}", f"slack_neg_{region}"]
        slack = (
            pd.DataFrame({k: pd.Series(res["variables"].get(k, {})) for k in slack_keys})
            .set_index(idx)
            .loc[mask]
        )
        plot_df(
            slack.fillna(0),
            format_title("Slack", region),
            "MW",
            reg_out / f"slack_{region}.png",
            colors=[PALETTE["slack_pos"], PALETTE["slack_neg"]],
            stacked=False,
            area=False,
        )

        # ======================= DEMAND RESPONSE ======================== #
        dr = build_df(res, "demand_response_").set_index(idx)
        if region in dr.columns:
            plot_df(
                dr[[region]].loc[mask],
                format_title("Demand Response", region),
                "MW",
                reg_out / f"demand_response_{region}.png",
                colors=[PALETTE["demand_response"]],
                stacked=False,
                area=False,
            )

        # ======================= CURTAILMENT ============================ #
        cur_key = f"curtail_{region}"
        if cur_key in res["variables"]:
            cur = (
                pd.Series(res["variables"][cur_key])
                .reindex(range(len(idx)), fill_value=0.0)
                .set_axis(idx)
            )
            plot_df(
                cur.to_frame("curtail").loc[mask],
                format_title("Curtailment", region),
                "MW",
                reg_out / f"curtail_{region}.png",
                colors=[PALETTE["curtail"]],
                stacked=False,
                area=False,
            )

        # ================== IMPORTS / EXPORTS / NET FLOW ================ #
        imports, exports, net = aggregate_import_export(res, region, idx)
        df_ie = pd.concat([imports, exports, net], axis=1).loc[mask]

        plot_df(
            df_ie[["imports"]],
            format_title("Imports", region),
            "MW",
            reg_out / f"imports_{region}.png",
            colors=[PALETTE["imports"]],
            stacked=False,
            area=False,
        )
        plot_df(
            df_ie[["exports"]],
            format_title("Exports", region),
            "MW",
            reg_out / f"exports_{region}.png",
            colors=[PALETTE["exports"]],
            stacked=False,
            area=False,
        )
        plot_df(
            df_ie[["net"]],
            format_title("Net Flow", region),
            "MW",
            reg_out / f"net_flow_{region}.png",
            colors=[PALETTE["net"]],
            stacked=False,
            area=False,
        )

<<<<<<< HEAD
        if args.animate:
            gif_path = reg_out / f"animation_{region}.gif"
            animate_region(res, idx[mask] if mask is not slice(None) else idx, region, gif_path, args.data_dir)

    if args.summary and cfg:
        summary = compute_cumulative_metrics(res, idx[mask] if mask is not slice(None) else idx, cfg)
        ax = (summary["cost"] / 1e6).plot.bar(title="Total cost by region (M€)")
        ax.set_ylabel("M€")
        ax.figure.tight_layout()
        ax.figure.savefig(out_dir / "cost_by_region.png", dpi=180)
        plt.close(ax.figure)

        ax = summary["emissions"].plot.bar(title="Total emissions by region (tCO₂)")
        ax.set_ylabel("tCO₂")
        ax.figure.tight_layout()
        ax.figure.savefig(out_dir / "emissions_by_region.png", dpi=180)
        plt.close(ax.figure)

        lf_cols = [c for c in summary.columns if c.startswith("lf_")]
        if lf_cols:
            ax = summary[lf_cols].plot.bar()
            ax.set_title("Load factors")
            ax.figure.tight_layout()
            ax.figure.savefig(out_dir / "load_factors.png", dpi=180)
            plt.close(ax.figure)
=======
        # ================== EMISSIONS ================================ #
        if "emissions" in res and "timeseries" in res["emissions"]:
            em_cols = [
                f"emission_{tech}_{region}" for tech in DISPATCH_TECHS
                if f"emission_{tech}_{region}" in res["emissions"]["timeseries"]
            ]
            if em_cols:
                em_df = pd.DataFrame(
                    {col: pd.Series(res["emissions"]["timeseries"][col]) for col in em_cols}
                ).set_index(idx).loc[mask]
                ordered = [c for c in em_cols if c in em_df.columns]

                def _tech(col):
                    base = col[len("emission_") :]
                    for tech in DISPATCH_TECHS:
                        if base.startswith(tech + "_"):
                            return tech
                    return None

                colors = [PALETTE.get(_tech(c)) for c in ordered]
                plot_df(
                    em_df[ordered],
                    f"Émissions – {region}",
                    "tCO2",
                    reg_out / f"emissions_{region}.png",
                    colors=colors,
                    stacked=True,
                    area=True,
                )
>>>>>>> 360da833

    print(f"✅  Graphiques enregistrés dans « {out_dir} »")

# --------------------------------------------------------------------------- #
if __name__ == "__main__":
    main()<|MERGE_RESOLUTION|>--- conflicted
+++ resolved
@@ -240,14 +240,13 @@
     pa.add_argument("--all-regions", action="store_true")
     pa.add_argument("--start")
     pa.add_argument("--end")
-<<<<<<< HEAD
+
     pa.add_argument("--config", help="fichier YAML de configuration (coûts, capacités)")
     pa.add_argument("--data-dir", help="répertoire CSV pour la demande")
     pa.add_argument("--summary", action="store_true", help="produit les graphiques cumulés")
     pa.add_argument("--animate", action="store_true", help="génère une animation GIF pour la région")
-=======
     pa.add_argument("--palette-file", help="YAML file overriding default colors")
->>>>>>> 360da833
+
     args = pa.parse_args()
 
     out_dir = Path(args.out)
@@ -463,7 +462,6 @@
             area=False,
         )
 
-<<<<<<< HEAD
         if args.animate:
             gif_path = reg_out / f"animation_{region}.gif"
             animate_region(res, idx[mask] if mask is not slice(None) else idx, region, gif_path, args.data_dir)
@@ -489,7 +487,7 @@
             ax.figure.tight_layout()
             ax.figure.savefig(out_dir / "load_factors.png", dpi=180)
             plt.close(ax.figure)
-=======
+            
         # ================== EMISSIONS ================================ #
         if "emissions" in res and "timeseries" in res["emissions"]:
             em_cols = [
@@ -519,8 +517,6 @@
                     stacked=True,
                     area=True,
                 )
->>>>>>> 360da833
-
     print(f"✅  Graphiques enregistrés dans « {out_dir} »")
 
 # --------------------------------------------------------------------------- #
